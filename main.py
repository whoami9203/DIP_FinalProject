import cv2
import numpy as np
import matplotlib.pyplot as plt
import argparse
import os

from preprocessing import preprocess_video
from gpu_background_modeling import gpu_k_means_background_clustering
from mask_generation import foreground_segmentation, apply_mask_to_video
from watershed import watershed_video

import cv2
import numpy as np

def save_mask_video(mask_frames, output_path, fps=15):
    """
    Save a sequence of binary masks (grayscale) as a video.
    
    Parameters:
        mask_frames: numpy array of shape (num_frames, H, W) or (num_frames, H, W, 1)
        output_path: path to the output video file
        fps: frames per second for output video
    """

    # Ensure output directory exists
    # os.makedirs(os.path.dirname(output_path), exist_ok=True)

    h, w = mask_frames.shape[1:3]
    fourcc = cv2.VideoWriter_fourcc(*'mp4v')  # or use 'XVID'
    out = cv2.VideoWriter(output_path, fourcc, fps, (w, h), isColor=False)

    for mask in mask_frames:
        if len(mask.shape) == 3:
            mask = mask[:, :, 0]
        out.write(mask.astype(np.uint8) * 255)

    out.release()
    print(f"✅ Saved mask video to: {output_path}")

def read_mask_video(video_path):
    """
    Read a binary mask video into a NumPy array.
    Returns:
        mask_frames: ndarray of shape (num_frames, height, width)
    """
    cap = cv2.VideoCapture(video_path)
    frames = []

    while True:
        ret, frame = cap.read()
        if not ret:
            break
        gray = cv2.cvtColor(frame, cv2.COLOR_BGR2GRAY) if frame.ndim == 3 else frame
        frames.append(gray / 255)  # Normalize to [0, 1]

    cap.release()
    return np.stack(frames, axis=0)  # shape: (N, H, W)

def save_background_model(background_model, filepath):
    """
    Save the background model ndarray to a file preserving float32 precision.
    
    Args:
        background_model: numpy ndarray of shape (height, width, 3)
        filepath: Path to save the model (will add .npy if not present)
    """
    # Make sure the extension is correct
    if not filepath.endswith('.npy'):
        filepath += '.npy'
        
    # Save the array directly
    np.save(filepath, background_model)
    print(f"Background model saved to {filepath}")
    
    # Verify the shape and dtype of the saved file
    saved_model = np.load(filepath)
    print(f"Verification - Shape: {saved_model.shape}, dtype: {saved_model.dtype}")

def print_covariances_to_file(background_covariances, filepath="background_covariances.txt"):
    """
    Save the contents of the background covariances array to a text file.
    Includes quartile statistics for each channel.
    
    Args:
        background_covariances: numpy ndarray of shape (height, width, 3)
        filepath: Path to save the text file
    """
    height, width, channels = background_covariances.shape
    
    with open(filepath, 'w') as f:
        f.write(f"Background Covariances - Shape: {background_covariances.shape}\n")
        f.write(f"Min value: {np.min(background_covariances)}, Max value: {np.max(background_covariances)}\n")
        f.write(f"Mean value: {np.mean(background_covariances)}, Std: {np.std(background_covariances)}\n\n")
        
        # Print statistical summary for each channel
        for c in range(channels):
            channel_data = background_covariances[:, :, c]
            q1, q2, q3 = np.percentile(channel_data, [25, 50, 75])
            
            f.write(f"Channel {c} statistics:\n")
            f.write(f"  Min: {np.min(channel_data):.6f}, Max: {np.max(channel_data):.6f}\n")
            f.write(f"  Mean: {np.mean(channel_data):.6f}, Median: {np.median(channel_data):.6f}\n")
            f.write(f"  Std: {np.std(channel_data):.6f}\n")
            f.write(f"  Quartiles: Q1={q1:.6f}, Q2={q2:.6f}, Q3={q3:.6f}\n")
            f.write(f"  Interquartile Range (IQR): {(q3-q1):.6f}\n\n")
        
        # Print a sample of values (center region)
        sample_y_start = height // 2 - 2
        sample_y_end = height // 2 + 3
        sample_x_start = width // 2 - 2
        sample_x_end = width // 2 + 3
        
        f.write("Sample values from center region:\n")
        f.write("Format: [R variance, G variance, B variance]\n\n")
        
        for y in range(sample_y_start, sample_y_end):
            for x in range(sample_x_start, sample_x_end):
                f.write(f"Position ({y}, {x}): [{background_covariances[y, x, 0]:.6f}, "
                        f"{background_covariances[y, x, 1]:.6f}, {background_covariances[y, x, 2]:.6f}]\n")
        
        # Print histogram information
        f.write("\nHistogram data (10 bins):\n")
        for c in range(channels):
            channel_data = background_covariances[:, :, c].flatten()
            hist, bins = np.histogram(channel_data, bins=10)
            f.write(f"Channel {c} histogram:\n")
            for i in range(len(hist)):
                f.write(f"  Bin {i} ({bins[i]:.6f} to {bins[i+1]:.6f}): {hist[i]} values\n")
            f.write("\n")

    print(f"Covariances data written to {filepath}")

def parse_arguments():
    """Parse command line arguments."""
    parser = argparse.ArgumentParser(description="Video background modeling and foreground segmentation")
    
    # Input/output paths
    parser.add_argument("--input", "-i", type=str, default="Video/test2.mp4",
                        help="Path to input video file")
    parser.add_argument("--output", "-o", type=str, default="Results/masked_video.mp4",
                        help="Path to output video file")
    parser.add_argument("--model-dir", type=str, default="Models/",
                        help="Directory to save/load background models")
                        
    # Processing options
    parser.add_argument("--preprocess", action="store_true",
                        help="Enable video preprocessing (default: off)")
    parser.add_argument("--resolution", type=str, default="854x480",
                        help="Target resolution for preprocessing (WxH)")
    parser.add_argument("--fps", type=int, default=15,
                        help="Target FPS for preprocessing")
    parser.add_argument("--start-time", type=float, default=0,
                        help="Start time in seconds for preprocessing")
    parser.add_argument("--end-time", type=float, default=30,
                        help="End time in seconds for preprocessing")
                        
    # Algorithm parameters
    parser.add_argument("--alpha", type=float, default=37.0,
                        help="Alpha parameter for Mahalanobis distance threshold")
    parser.add_argument("--max-k", type=int, default=3,
                        help="Maximum number of clusters for K-means")
    parser.add_argument("--force-recompute", action="store_true",
                        help="Force recomputation of background model even if saved model exists")
    parser.add_argument("--darkness-factor", type=float, default=0.0,
                        help="Darkness factor for background (0=black, 1=original)")
                        
    return parser.parse_args()

def main():
    # Parse command line arguments
    args = parse_arguments()
    
    # Parse resolution
    try:
        target_width, target_height = map(int, args.resolution.split('x'))
    except:
        print(f"Invalid resolution format: {args.resolution}, using default 854x480")
        target_width, target_height = 854, 480
    
    # Create directories if they don't exist
    os.makedirs(os.path.dirname(args.output) if os.path.dirname(args.output) else '.', exist_ok=True)
    os.makedirs(args.model_dir, exist_ok=True)
    
    # Define model paths
    VIDEO_PATH = args.input
    video_basename = os.path.splitext(os.path.basename(VIDEO_PATH))[0]
    means_model_path = os.path.join(args.model_dir, f"{video_basename}_means_model.npy")
    covariances_model_path = os.path.join(args.model_dir, f"{video_basename}_covariances_model.npy")
    
    # Preprocessing
    print(f"preprocess: {args.preprocess}")
    if args.preprocess:
        preprocessed_dir = os.path.join(os.path.dirname(args.output), "preprocessed")
        os.makedirs(preprocessed_dir, exist_ok=True)       

        PREPROCESSED_VIDEO_PATH = os.path.join(preprocessed_dir, f"preprocessed_{video_basename}.mp4") 
        
        # Preprocess the video
        print(f"Preprocessing video to {target_width}x{target_height} at {args.fps} FPS...")
        preprocess_video(input_path=VIDEO_PATH, output_path=PREPROCESSED_VIDEO_PATH, 
                         horizontal=True, target_width=target_width, target_height=target_height, 
                         target_fps=args.fps, start_time=args.start_time, end_time=args.end_time)
        VIDEO_PATH = PREPROCESSED_VIDEO_PATH
    else:
        preprocessed_dir = os.path.join(os.path.dirname(args.output), "preprocessed")
        PREPROCESSED_VIDEO_PATH = os.path.join(preprocessed_dir, f"preprocessed_{video_basename}.mp4")
        
        # Check if the preprocessed video already exists
        if not os.path.exists(PREPROCESSED_VIDEO_PATH):
            # Error: Preprocessed video not found
            raise FileNotFoundError(f"Preprocessed video not found at {PREPROCESSED_VIDEO_PATH}.")
        VIDEO_PATH = PREPROCESSED_VIDEO_PATH

    # Check if the model already exists
    if not args.force_recompute and os.path.exists(means_model_path) and os.path.exists(covariances_model_path):
        print("Background model already exists. Loading...")
        background_means = np.load(means_model_path)
        background_covariances = np.load(covariances_model_path)
    else:
        # Perform k-means clustering on the video
        print("Performing k-means clustering on the video...")
        background_means, background_covariances = gpu_k_means_background_clustering(
            VIDEO_PATH, max_k=args.max_k)

        # Save the background array (float32) directly to a file
        save_background_model(background_means, means_model_path)
        save_background_model(background_covariances, covariances_model_path)

        # Save the background image
        background_image_path = os.path.join(args.model_dir, f"{video_basename}_background.png")
        cv2.imwrite(background_image_path, background_means)
        print(f"Background image saved to {background_image_path}")

    # Print covariances to file for inspection
    print_covariances_to_file(background_covariances, 
                                os.path.join(args.model_dir, f"{video_basename}_background_covariances.txt"))
    
    # Generate the foreground mask
    FOREGROUND_MASK_PATH = f"Masks/{video_basename}_foreground_mask.mp4"
    if os.path.exists(FOREGROUND_MASK_PATH):
        # print(f"Uses {video_basename}_foreground_mask")
        # foreground_masks = read_mask_video(FOREGROUND_MASK_PATH)

        print(f"\nSegmenting foreground with alpha={args.alpha}...")
        foreground_masks = foreground_segmentation(
            VIDEO_PATH, video_basename, background_means, background_covariances, alpha=args.alpha)
        save_mask_video(foreground_masks, FOREGROUND_MASK_PATH, args.fps)
    else:
        print(f"\nSegmenting foreground with alpha={args.alpha}...")
        foreground_masks = foreground_segmentation(
            VIDEO_PATH, video_basename, background_means, background_covariances, alpha=args.alpha)
        save_mask_video(foreground_masks, FOREGROUND_MASK_PATH, args.fps)
    
        # Print global statistics
        # print("Difference magnitude statistics:")
        # print(f"Mean variance: {diff_stats['global']['variance_mean']:.4f}")
        # print(f"Median of all pixels: {diff_stats['global']['q2_mean']:.4f}")
        # print(f"q1 median: {diff_stats['global']['q1_median']:.4f}")
        # print(f"q2 median: {diff_stats['global']['q2_median']:.4f}")
        # print(f"q3 median: {diff_stats['global']['q3_median']:.4f}")
        # print(f"IQR median: {diff_stats['global']['iqr_median']:.4f}")
    
    # Watershed Transform
    WATERSHED_MASK_PATH = f"Masks/{video_basename}_watershed_mask.mp4"
    if os.path.exists(WATERSHED_MASK_PATH):
        # print(f"Uses {video_basename}_watershed_mask")
        # watershed_mask = read_mask_video(WATERSHED_MASK_PATH)

        print("Watershed...")
        watershed_mask = watershed_video(foreground_masks, VIDEO_PATH, beta=0.4)
        save_mask_video(watershed_mask, WATERSHED_MASK_PATH, args.fps)
    else:
        print("Watershed...")
        watershed_mask = watershed_video(foreground_masks, VIDEO_PATH, beta=0.4)
<<<<<<< HEAD
        save_mask_video(watershed_mask, WATERSHED_MASK_PATH, args.fps)
=======
        save_mask_video(foreground_masks, WATERSHED_MASK_PATH, args.fps)
>>>>>>> 1f682682

    # Apply the mask to the video
    print(f"Applying mask to video and saving result to {args.output}...")
    apply_mask_to_video(
        input_video_path=VIDEO_PATH,
        output_video_path=args.output, 
        foreground_masks=watershed_mask,
        darkness_factor=args.darkness_factor
    )
    
    print("Processing complete.")

if __name__ == "__main__":
    main()<|MERGE_RESOLUTION|>--- conflicted
+++ resolved
@@ -272,11 +272,7 @@
     else:
         print("Watershed...")
         watershed_mask = watershed_video(foreground_masks, VIDEO_PATH, beta=0.4)
-<<<<<<< HEAD
         save_mask_video(watershed_mask, WATERSHED_MASK_PATH, args.fps)
-=======
-        save_mask_video(foreground_masks, WATERSHED_MASK_PATH, args.fps)
->>>>>>> 1f682682
 
     # Apply the mask to the video
     print(f"Applying mask to video and saving result to {args.output}...")
